--- conflicted
+++ resolved
@@ -25,15 +25,167 @@
 
 namespace blobfs {
 
-<<<<<<< HEAD
-namespace {
-struct ZSTDSeekableFile {
-  ZSTDSeekableBlob* blob;
-  ZSTDCompressedBlockCollection* blocks;
-  unsigned long long byte_offset;
-  unsigned long long num_bytes;
-  zx_status_t status;
-};
+zx_status_t ZSTDSeekableBlob::Create(
+    fzl::VmoMapper* mapped_vmo,
+    std::unique_ptr<ZSTDCompressedBlockCollection> compressed_block_collection,
+    std::unique_ptr<ZSTDSeekableBlob>* out) {
+  std::unique_ptr<ZSTDSeekableBlob> blob(
+      new ZSTDSeekableBlob(mapped_vmo, std::move(compressed_block_collection)));
+  zx_status_t status = blob->ReadHeader();
+  if (status != ZX_OK) {
+    return status;
+  }
+
+  FS_TRACE_ERROR("\n\nRead blob header: archive_size=%lu\n\n", blob->header_.archive_size);
+
+  *out = std::move(blob);
+  return ZX_OK;
+}
+
+zx_status_t ZSTDSeekableBlob::Read(uint8_t* buf, uint64_t data_byte_offset, uint64_t num_bytes) {
+  ZSTD_seekable* d_stream = ZSTD_seekable_create();
+  if (d_stream == nullptr) {
+    FS_TRACE_ERROR("[blobfs][zstd-seekable] Failed to create seekable dstream\n");
+    return ZX_ERR_INTERNAL;
+  }
+
+  auto clean_up = fbl::MakeAutoCall([&]() { ZSTD_seekable_free(d_stream); });
+
+  ZSTDSeekableFile zstd_seekable_file{
+      .blob = this,
+      .blocks = compressed_block_collection_.get(),
+      .byte_offset = 0,
+      .num_bytes = header_.archive_size,
+      .status = ZX_OK,
+  };
+  size_t zstd_return = ZSTD_seekable_initAdvanced(d_stream, ZSTD_seekable_customFile{
+                                                                .opaque = &zstd_seekable_file,
+                                                                .read = ZSTDRead,
+                                                                .seek = ZSTDSeek,
+                                                            });
+  if (ZSTD_isError(zstd_return)) {
+    FS_TRACE_ERROR("[blobfs][zstd-seekable] Failed to initialize seekable dstream: %s\n",
+                   ZSTD_getErrorName(zstd_return));
+    return ZX_ERR_INTERNAL;
+  }
+
+  FS_TRACE_ERROR("\n\nServicing ZSTDSeekableBlob::Read(%lx, %lu, %lu)\n\n", reinterpret_cast<uint64_t>(buf), data_byte_offset, num_bytes);
+
+  size_t decompressed = 0;
+  do {
+    FS_TRACE_ERROR("\n\nInvoking ZSTD_seekable_decompress(d_stream, %lx, %lu, %lu)\n\n", reinterpret_cast<uint64_t>(buf), num_bytes, data_byte_offset + decompressed);
+
+    zstd_return =
+        ZSTD_seekable_decompress(d_stream, buf, num_bytes, data_byte_offset + decompressed);
+    if (ZSTD_isError(zstd_return)) {
+      FS_TRACE_ERROR("[blobfs][zstd-seekable] Failed to decompress: %s\n",
+                     ZSTD_getErrorName(zstd_return));
+      if (zstd_seekable_file.status != ZX_OK) {
+        return zstd_seekable_file.status;
+      }
+
+      return ZX_ERR_IO_DATA_INTEGRITY;
+    }
+
+    // Non-error case: |ZSTD_seekable_decompress| returns number of bytes decompressed.
+    decompressed += zstd_return;
+
+    // From the ZSTD_seekable_decompress Documentation:
+    //   The return value is the number of bytes decompressed, or an error code checkable with
+    //   ZSTD_isError().
+    // Assume that a return value of 0 indicates, not only that 0 bytes were decompressed, but also
+    // that there are no more bytes to decompress.
+  } while (zstd_return > 0 && decompressed < num_bytes);
+
+  // TODO(markdittmer): Perform verification over block-aligned data that was read.
+
+  return ZX_OK;
+}
+
+ZSTDSeekableBlob::ZSTDSeekableBlob(
+    fzl::VmoMapper* mapped_vmo,
+    std::unique_ptr<ZSTDCompressedBlockCollection> compressed_block_collection)
+    : mapped_vmo_(mapped_vmo),
+      compressed_block_collection_(std::move(compressed_block_collection)) {}
+
+zx_status_t ZSTDSeekableBlob::ReadHeader() {
+  // The header is an internal BlobFS data structure that fits into one block.
+  static_assert(kZSTDSeekableHeaderSize <= kBlobfsBlockSize);
+  const uint32_t read_num_blocks = 1;
+  const size_t read_num_bytes = kBlobfsBlockSize;
+
+  zx_status_t status = compressed_block_collection_->Read(0, read_num_blocks);
+  if (status != ZX_OK) {
+    FS_TRACE_ERROR("[blobfs][zstd-seekable] Failed to read header block: %s\n",
+                   zx_status_get_string(status));
+    return status;
+  }
+
+  return ZSTDSeekableDecompressor::ReadHeader(mapped_vmo_->start(), read_num_bytes, &header_);
+}
+
+// ZSTD Seekable Format API function for `ZSTD_seekable_customFile`.
+int ZSTDSeek(void* void_ptr_zstd_seekable_file, long long byte_offset, int origin) {
+  ZX_DEBUG_ASSERT(void_ptr_zstd_seekable_file);
+  auto* file = static_cast<ZSTDSeekableFile*>(void_ptr_zstd_seekable_file);
+  // Give up if any file operation has ever failed.
+  if (file->status != ZX_OK) {
+    return -1;
+  }
+
+  unsigned long long new_byte_offset = file->byte_offset;
+  switch (origin) {
+    // Absolute offset:
+    // Set position in ZSTD archive to |byte_offset|.
+    case SEEK_SET:
+      if (byte_offset < 0) {
+        FS_TRACE_ERROR("[blobfs][zstd-seekable] Seek absolute underflow: offset=%lld\n",
+                       byte_offset);
+        file->status = ZX_ERR_OUT_OF_RANGE;
+        return -1;
+      }
+      new_byte_offset = byte_offset;
+      break;
+    // Relative-to-current offset:
+    // Set position in ZSTD archive to |file->byte_offset + byte_offset|.
+    case SEEK_CUR:
+      if (byte_offset < 0 && file->byte_offset + byte_offset >= file->byte_offset) {
+        FS_TRACE_ERROR(
+            "[blobfs][zstd-seekable] Seek from current position underflow: current=%llu "
+            "offset=%lld\n",
+            file->byte_offset, byte_offset);
+        file->status = ZX_ERR_OUT_OF_RANGE;
+        return -1;
+      }
+      new_byte_offset = file->byte_offset + byte_offset;
+      break;
+    // Relative-to-end offset:
+    // Set position in ZSTD archive to |file->num_bytes + byte_offset|.
+    case SEEK_END:
+      if (byte_offset < 0 && file->num_bytes + byte_offset >= file->num_bytes) {
+        FS_TRACE_ERROR("[blobfs][zstd-seekable] Seek from end underflow: end=%llu offset=%lld\n",
+                       file->num_bytes, byte_offset);
+        file->status = ZX_ERR_OUT_OF_RANGE;
+        return -1;
+      }
+      new_byte_offset = file->num_bytes + byte_offset;
+      break;
+    default:
+      FS_TRACE_ERROR("[blobfs][zstd-seekable] Invalid seek origin enum value: %d\n", origin);
+      return -1;
+  }
+
+  // New offset must not go passed end of file.
+  if (new_byte_offset > file->num_bytes) {
+    FS_TRACE_ERROR("[blobfs][zstd-seekable] Seek passed end of file: end=%llu offset=%lld\n",
+                   file->num_bytes, new_byte_offset);
+    file->status = ZX_ERR_OUT_OF_RANGE;
+    return -1;
+  }
+
+  file->byte_offset = new_byte_offset;
+  return 0;
+}
 
 // ZSTD Seekable Format API function for `ZSTD_seekable_customFile`.
 int ZSTDRead(void* void_ptr_zstd_seekable_file, void* buf, size_t num_bytes) {
@@ -44,9 +196,13 @@
     return -1;
   }
 
-  FS_TRACE_ERROR("\n\nZSTDRead offset=%llu, length=%lu\n\n", file->byte_offset, num_bytes);
-
   TRACE_DURATION("blobfs", "ZSTDRead", "byte_offset", file->byte_offset, "bytes", num_bytes);
+
+  if (num_bytes == 0) {
+    FS_TRACE_ERROR("[blobfs][zstd-seekable] Attempt to read 0 bytes\n");
+    file->status = ZX_ERR_OUT_OF_RANGE;
+    return -1;
+  }
 
   // |file->byte_offset| does not account for ZSTD seekable header.
   uint64_t data_byte_offset;
@@ -58,29 +214,41 @@
   }
 
   // Safely convert units: Bytes to blocks.
-  uint64_t data_block_offset64 = data_byte_offset / kBlobfsBlockSize;
-  if (data_block_offset64 > std::numeric_limits<uint32_t>::max()) {
-    FS_TRACE_ERROR("[blobfs][zstd-seekable] Oversized data block offset: %lu / %u = %lu > %u\n",
-                   data_byte_offset, kBlobfsBlockSize, data_block_offset64,
+  uint64_t data_block_start64 = data_byte_offset / kBlobfsBlockSize;
+  if (data_block_start64 > std::numeric_limits<uint32_t>::max()) {
+    FS_TRACE_ERROR("[blobfs][zstd-seekable] Oversized data block start: %lu / %u = %lu > %u\n",
+                   data_byte_offset, kBlobfsBlockSize, data_block_start64,
                    std::numeric_limits<uint32_t>::max());
     file->status = ZX_ERR_OUT_OF_RANGE;
     return -1;
   }
-  uint32_t data_block_offset = static_cast<uint32_t>(data_block_offset64);
-  uint64_t num_blocks64 = fbl::round_up(num_bytes, kBlobfsBlockSize) / kBlobfsBlockSize;
+  uint32_t data_block_start = static_cast<uint32_t>(data_block_start64);
+  uint64_t data_byte_end;
+  if (add_overflow(data_byte_offset, num_bytes, &data_byte_end)) {
+    FS_TRACE_ERROR("[blobfs][zstd-seekable] Oversized data block end: data_byte_offset=%lu, num_bytes=%lu\n",
+                   data_byte_offset, num_bytes);
+    file->status = ZX_ERR_OUT_OF_RANGE;
+    return -1;
+  }
+  uint64_t data_block_end64 = fbl::round_up(data_byte_end, kBlobfsBlockSize) / kBlobfsBlockSize;
+  uint64_t num_blocks64;
+  if (sub_overflow(data_block_end64, data_block_start64, &num_blocks64)) {
+    FS_TRACE_ERROR("[blobfs][zstd-seekable] Block calculation error: (data_block_end=%lu - data_block_start=%lu) should be non-negative\n",
+                   data_block_end64, data_block_start64);
+    file->status = ZX_ERR_INTERNAL;
+    return -1;
+  }
   if (num_blocks64 > std::numeric_limits<uint32_t>::max()) {
-    FS_TRACE_ERROR(
-        "[blobfs][zstd-seekable] Oversized number of blocks: round_up(%lu, %u) / %u = %lu > %u\n",
-        num_bytes, kBlobfsBlockSize, kBlobfsBlockSize, num_blocks64,
-        std::numeric_limits<uint32_t>::max());
-    file->status = ZX_ERR_OUT_OF_RANGE;
-    return -1;
-  }
-  ZX_DEBUG_ASSERT(num_blocks64 <= kCompressedTransferBufferBytes / kBlobfsBlockSize);
+    FS_TRACE_ERROR("[blobfs][zstd-seekable] Oversized number of blocks: %lu > %u\n",
+                   num_blocks64, std::numeric_limits<uint32_t>::max());
+    file->status = ZX_ERR_OUT_OF_RANGE;
+    return -1;
+  }
   uint32_t num_blocks = static_cast<uint32_t>(num_blocks64);
 
   // Delegate block-level read to compressed block collection.
-  zx_status_t status = file->blocks->Read(data_block_offset, num_blocks);
+  FS_TRACE_ERROR("\n\nfile->block->Read(%u, %u)\n\n", data_block_start, num_blocks);
+  zx_status_t status = file->blocks->Read(data_block_start, num_blocks);
   if (status != ZX_OK) {
     FS_TRACE_ERROR("[blobfs][zstd-seekable] Failed to read blocks: %s\n",
                    zx_status_get_string(status));
@@ -120,336 +288,4 @@
   return 0;
 }
 
-// ZSTD Seekable Format API function for `ZSTD_seekable_customFile`.
-int ZSTDSeek(void* void_ptr_zstd_seekable_file, long long byte_offset, int origin) {
-  ZX_DEBUG_ASSERT(void_ptr_zstd_seekable_file);
-  auto* file = static_cast<ZSTDSeekableFile*>(void_ptr_zstd_seekable_file);
-  // Give up if any file operation has ever failed.
-  if (file->status != ZX_OK) {
-    return -1;
-  }
-
-  FS_TRACE_ERROR("\n\nZSTDSeek offset=%llu, origin=%d\n\n", byte_offset, origin);
-
-  unsigned long long new_byte_offset = file->byte_offset;
-  switch (origin) {
-    // Absolute offset:
-    // Set position in ZSTD archive to |byte_offset|.
-    case SEEK_SET:
-      if (byte_offset < 0) {
-        FS_TRACE_ERROR("[blobfs][zstd-seekable] Seek absolute underflow: offset=%lld\n",
-                       byte_offset);
-        file->status = ZX_ERR_OUT_OF_RANGE;
-        return -1;
-      }
-      new_byte_offset = byte_offset;
-      break;
-    // Relative-to-current offset:
-    // Set position in ZSTD archive to |file->byte_offset + byte_offset|.
-    case SEEK_CUR:
-      if (byte_offset < 0 && file->byte_offset + byte_offset >= file->byte_offset) {
-        FS_TRACE_ERROR(
-            "[blobfs][zstd-seekable] Seek from current position underflow: current=%llu "
-            "offset=%lld\n",
-            file->byte_offset, byte_offset);
-        file->status = ZX_ERR_OUT_OF_RANGE;
-        return -1;
-      }
-      new_byte_offset = file->byte_offset + byte_offset;
-      break;
-    // Relative-to-end offset:
-    // Set position in ZSTD archive to |file->num_bytes + byte_offset|.
-    case SEEK_END:
-      if (byte_offset < 0 && file->num_bytes + byte_offset >= file->num_bytes) {
-        FS_TRACE_ERROR("[blobfs][zstd-seekable] Seek from end underflow: end=%llu offset=%lld\n",
-                       file->num_bytes, byte_offset);
-        file->status = ZX_ERR_OUT_OF_RANGE;
-        return -1;
-      }
-      new_byte_offset = file->num_bytes + byte_offset;
-      break;
-    default:
-      FS_TRACE_ERROR("[blobfs][zstd-seekable] Invalid seek origin enum value: %d\n", origin);
-      return -1;
-  }
-
-  // New offset must not go passed end of file.
-  if (new_byte_offset > file->num_bytes) {
-    FS_TRACE_ERROR("[blobfs][zstd-seekable] Seek passed end of file: end=%llu offset=%lld\n",
-                   file->num_bytes, new_byte_offset);
-    file->status = ZX_ERR_OUT_OF_RANGE;
-    return -1;
-  }
-
-  file->byte_offset = new_byte_offset;
-  return 0;
-}
-
-}  // namespace
-
-=======
->>>>>>> 1cb77528
-zx_status_t ZSTDSeekableBlob::Create(
-    fzl::VmoMapper* mapped_vmo,
-    std::unique_ptr<ZSTDCompressedBlockCollection> compressed_block_collection,
-    std::unique_ptr<ZSTDSeekableBlob>* out) {
-  std::unique_ptr<ZSTDSeekableBlob> blob(
-      new ZSTDSeekableBlob(mapped_vmo, std::move(compressed_block_collection)));
-  zx_status_t status = blob->ReadHeader();
-  if (status != ZX_OK) {
-    return status;
-  }
-
-  FS_TRACE_ERROR("\n\nRead blob header: archive_size=%lu\n\n", blob->header_.archive_size);
-
-  *out = std::move(blob);
-  return ZX_OK;
-}
-
-zx_status_t ZSTDSeekableBlob::Read(uint8_t* buf, uint64_t data_byte_offset, uint64_t num_bytes) {
-  ZSTD_seekable* d_stream = ZSTD_seekable_create();
-  if (d_stream == nullptr) {
-    FS_TRACE_ERROR("[blobfs][zstd-seekable] Failed to create seekable dstream\n");
-    return ZX_ERR_INTERNAL;
-  }
-
-  auto clean_up = fbl::MakeAutoCall([&]() { ZSTD_seekable_free(d_stream); });
-
-  ZSTDSeekableFile zstd_seekable_file{
-      .blob = this,
-      .blocks = compressed_block_collection_.get(),
-      .byte_offset = 0,
-      .num_bytes = header_.archive_size,
-      .status = ZX_OK,
-  };
-  size_t zstd_return = ZSTD_seekable_initAdvanced(d_stream, ZSTD_seekable_customFile{
-                                                                .opaque = &zstd_seekable_file,
-                                                                .read = ZSTDRead,
-                                                                .seek = ZSTDSeek,
-                                                            });
-  if (ZSTD_isError(zstd_return)) {
-    FS_TRACE_ERROR("[blobfs][zstd-seekable] Failed to initialize seekable dstream: %s\n",
-                   ZSTD_getErrorName(zstd_return));
-    return ZX_ERR_INTERNAL;
-  }
-
-  FS_TRACE_ERROR("\n\nServicing ZSTDSeekableBlob::Read(%lx, %lu, %lu)\n\n", reinterpret_cast<uint64_t>(buf), data_byte_offset, num_bytes);
-
-  size_t decompressed = 0;
-  do {
-    FS_TRACE_ERROR("\n\nInvoking ZSTD_seekable_decompress(d_stream, %lx, %lu, %lu)\n\n", reinterpret_cast<uint64_t>(buf), num_bytes, data_byte_offset + decompressed);
-
-    zstd_return =
-        ZSTD_seekable_decompress(d_stream, buf, num_bytes, data_byte_offset + decompressed);
-    if (ZSTD_isError(zstd_return)) {
-      FS_TRACE_ERROR("[blobfs][zstd-seekable] Failed to decompress: %s\n",
-                     ZSTD_getErrorName(zstd_return));
-      if (zstd_seekable_file.status != ZX_OK) {
-        return zstd_seekable_file.status;
-      }
-
-      return ZX_ERR_IO_DATA_INTEGRITY;
-    }
-
-    // Non-error case: |ZSTD_seekable_decompress| returns number of bytes decompressed.
-    decompressed += zstd_return;
-
-    // From the ZSTD_seekable_decompress Documentation:
-    //   The return value is the number of bytes decompressed, or an error code checkable with
-    //   ZSTD_isError().
-    // Assume that a return value of 0 indicates, not only that 0 bytes were decompressed, but also
-    // that there are no more bytes to decompress.
-  } while (zstd_return > 0 && decompressed < num_bytes);
-
-  // TODO(markdittmer): Perform verification over block-aligned data that was read.
-
-  return ZX_OK;
-}
-
-ZSTDSeekableBlob::ZSTDSeekableBlob(
-    fzl::VmoMapper* mapped_vmo,
-    std::unique_ptr<ZSTDCompressedBlockCollection> compressed_block_collection)
-    : mapped_vmo_(mapped_vmo),
-      compressed_block_collection_(std::move(compressed_block_collection)) {}
-
-zx_status_t ZSTDSeekableBlob::ReadHeader() {
-  // The header is an internal BlobFS data structure that fits into one block.
-  static_assert(kZSTDSeekableHeaderSize <= kBlobfsBlockSize);
-  const uint32_t read_num_blocks = 1;
-  const size_t read_num_bytes = kBlobfsBlockSize;
-
-  zx_status_t status = compressed_block_collection_->Read(0, read_num_blocks);
-  if (status != ZX_OK) {
-    FS_TRACE_ERROR("[blobfs][zstd-seekable] Failed to read header block: %s\n",
-                   zx_status_get_string(status));
-    return status;
-  }
-
-  return ZSTDSeekableDecompressor::ReadHeader(mapped_vmo_->start(), read_num_bytes, &header_);
-}
-
-// ZSTD Seekable Format API function for `ZSTD_seekable_customFile`.
-int ZSTDSeek(void* void_ptr_zstd_seekable_file, long long byte_offset, int origin) {
-  ZX_DEBUG_ASSERT(void_ptr_zstd_seekable_file);
-  auto* file = static_cast<ZSTDSeekableFile*>(void_ptr_zstd_seekable_file);
-  // Give up if any file operation has ever failed.
-  if (file->status != ZX_OK) {
-    return -1;
-  }
-
-  unsigned long long new_byte_offset = file->byte_offset;
-  switch (origin) {
-    // Absolute offset:
-    // Set position in ZSTD archive to |byte_offset|.
-    case SEEK_SET:
-      if (byte_offset < 0) {
-        FS_TRACE_ERROR("[blobfs][zstd-seekable] Seek absolute underflow: offset=%lld\n",
-                       byte_offset);
-        file->status = ZX_ERR_OUT_OF_RANGE;
-        return -1;
-      }
-      new_byte_offset = byte_offset;
-      break;
-    // Relative-to-current offset:
-    // Set position in ZSTD archive to |file->byte_offset + byte_offset|.
-    case SEEK_CUR:
-      if (byte_offset < 0 && file->byte_offset + byte_offset >= file->byte_offset) {
-        FS_TRACE_ERROR(
-            "[blobfs][zstd-seekable] Seek from current position underflow: current=%llu "
-            "offset=%lld\n",
-            file->byte_offset, byte_offset);
-        file->status = ZX_ERR_OUT_OF_RANGE;
-        return -1;
-      }
-      new_byte_offset = file->byte_offset + byte_offset;
-      break;
-    // Relative-to-end offset:
-    // Set position in ZSTD archive to |file->num_bytes + byte_offset|.
-    case SEEK_END:
-      if (byte_offset < 0 && file->num_bytes + byte_offset >= file->num_bytes) {
-        FS_TRACE_ERROR("[blobfs][zstd-seekable] Seek from end underflow: end=%llu offset=%lld\n",
-                       file->num_bytes, byte_offset);
-        file->status = ZX_ERR_OUT_OF_RANGE;
-        return -1;
-      }
-      new_byte_offset = file->num_bytes + byte_offset;
-      break;
-    default:
-      FS_TRACE_ERROR("[blobfs][zstd-seekable] Invalid seek origin enum value: %d\n", origin);
-      return -1;
-  }
-
-  // New offset must not go passed end of file.
-  if (new_byte_offset > file->num_bytes) {
-    FS_TRACE_ERROR("[blobfs][zstd-seekable] Seek passed end of file: end=%llu offset=%lld\n",
-                   file->num_bytes, new_byte_offset);
-    file->status = ZX_ERR_OUT_OF_RANGE;
-    return -1;
-  }
-
-  file->byte_offset = new_byte_offset;
-  return 0;
-}
-
-// ZSTD Seekable Format API function for `ZSTD_seekable_customFile`.
-int ZSTDRead(void* void_ptr_zstd_seekable_file, void* buf, size_t num_bytes) {
-  ZX_DEBUG_ASSERT(void_ptr_zstd_seekable_file);
-  auto* file = static_cast<ZSTDSeekableFile*>(void_ptr_zstd_seekable_file);
-  // Give up if any file operation has ever failed.
-  if (file->status != ZX_OK) {
-    return -1;
-  }
-
-  TRACE_DURATION("blobfs", "ZSTDRead", "byte_offset", file->byte_offset, "bytes", num_bytes);
-
-  if (num_bytes == 0) {
-    FS_TRACE_ERROR("[blobfs][zstd-seekable] Attempt to read 0 bytes\n");
-    file->status = ZX_ERR_OUT_OF_RANGE;
-    return -1;
-  }
-
-  // |file->byte_offset| does not account for ZSTD seekable header.
-  uint64_t data_byte_offset;
-  if (add_overflow(kZSTDSeekableHeaderSize, file->byte_offset, &data_byte_offset)) {
-    FS_TRACE_ERROR("[blobfs][zstd-seekable] ZSTD header + file offset overflow: file_offset=%llu\n",
-                   file->byte_offset);
-    file->status = ZX_ERR_OUT_OF_RANGE;
-    return -1;
-  }
-
-  // Safely convert units: Bytes to blocks.
-  uint64_t data_block_start64 = data_byte_offset / kBlobfsBlockSize;
-  if (data_block_start64 > std::numeric_limits<uint32_t>::max()) {
-    FS_TRACE_ERROR("[blobfs][zstd-seekable] Oversized data block start: %lu / %u = %lu > %u\n",
-                   data_byte_offset, kBlobfsBlockSize, data_block_start64,
-                   std::numeric_limits<uint32_t>::max());
-    file->status = ZX_ERR_OUT_OF_RANGE;
-    return -1;
-  }
-  uint32_t data_block_start = static_cast<uint32_t>(data_block_start64);
-  uint64_t data_byte_end;
-  if (add_overflow(data_byte_offset, num_bytes, &data_byte_end)) {
-    FS_TRACE_ERROR("[blobfs][zstd-seekable] Oversized data block end: data_byte_offset=%lu, num_bytes=%lu\n",
-                   data_byte_offset, num_bytes);
-    file->status = ZX_ERR_OUT_OF_RANGE;
-    return -1;
-  }
-  uint64_t data_block_end64 = fbl::round_up(data_byte_end, kBlobfsBlockSize) / kBlobfsBlockSize;
-  uint64_t num_blocks64;
-  if (sub_overflow(data_block_end64, data_block_start64, &num_blocks64)) {
-    FS_TRACE_ERROR("[blobfs][zstd-seekable] Block calculation error: (data_block_end=%lu - data_block_start=%lu) should be non-negative\n",
-                   data_block_end64, data_block_start64);
-    file->status = ZX_ERR_INTERNAL;
-    return -1;
-  }
-  if (num_blocks64 > std::numeric_limits<uint32_t>::max()) {
-    FS_TRACE_ERROR("[blobfs][zstd-seekable] Oversized number of blocks: %lu > %u\n",
-                   num_blocks64, std::numeric_limits<uint32_t>::max());
-    file->status = ZX_ERR_OUT_OF_RANGE;
-    return -1;
-  }
-  uint32_t num_blocks = static_cast<uint32_t>(num_blocks64);
-
-  // Delegate block-level read to compressed block collection.
-  FS_TRACE_ERROR("\n\nfile->block->Read(%u, %u)\n\n", data_block_start, num_blocks);
-  zx_status_t status = file->blocks->Read(data_block_start, num_blocks);
-  if (status != ZX_OK) {
-    FS_TRACE_ERROR("[blobfs][zstd-seekable] Failed to read blocks: %s\n",
-                   zx_status_get_string(status));
-    file->status = status;
-    return -1;
-  }
-
-  // Copy from transfer buffer to |buf|.
-  {
-    TRACE_DURATION("blobfs", "ZSTDRead::Copy", "byte_offset", file->byte_offset, "bytes",
-                   num_bytes);
-    uint32_t start = static_cast<uint32_t>(data_byte_offset % kBlobfsBlockSize);
-    static_assert(sizeof(const void*) == sizeof(uint64_t));
-    uint64_t start_ptr;
-    uint64_t end_ptr;
-    if (add_overflow(reinterpret_cast<uint64_t>(file->blob->decompressed_data_start()), start,
-                     &start_ptr) ||
-        add_overflow(start_ptr, num_bytes, &end_ptr)) {
-      FS_TRACE_ERROR("[blobfs][zstd-seekable] VMO offset overflow: offset=%u length=%zu\n", start,
-                     num_bytes);
-      file->status = ZX_ERR_OUT_OF_RANGE;
-      return -1;
-    }
-    memcpy(buf, file->blob->decompressed_data_start() + start, num_bytes);
-  }
-
-  // Advance byte offset in file.
-  unsigned long long new_byte_offset;
-  if (add_overflow(file->byte_offset, num_bytes, &new_byte_offset)) {
-    FS_TRACE_ERROR("[blobfs][zstd-seekable] Byte offset overflow: file_offset=%llu increment=%lu\n",
-                   file->byte_offset, num_bytes);
-    file->status = ZX_ERR_OUT_OF_RANGE;
-    return -1;
-  }
-  file->byte_offset = new_byte_offset;
-
-  return 0;
-}
-
 }  // namespace blobfs